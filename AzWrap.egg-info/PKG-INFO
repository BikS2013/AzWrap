Metadata-Version: 2.4
Name: azwrap
<<<<<<< HEAD
Version: 0.1.3.0
=======
Version: 0.1.3
>>>>>>> 4a60934b
Summary: Azure deployment wrapper
Author-email: Your Name <your.email@example.com>
License-Expression: MIT
Classifier: Programming Language :: Python :: 3
Classifier: Operating System :: OS Independent
Requires-Python: >=3.11
Description-Content-Type: text/markdown
Requires-Dist: azure-ai-projects>=1.0.0b7
Requires-Dist: azure-ai-resources>=1.0.0b9
Requires-Dist: azure-identity>=1.21.0
Requires-Dist: azure-mgmt-cognitiveservices>=13.6.0
Requires-Dist: azure-mgmt-resource>=22.0.0
Requires-Dist: azure-mgmt-search>=9.1.0
Requires-Dist: azure-mgmt-storage>=22.1.1
Requires-Dist: azure-search-documents>=11.5.2
Requires-Dist: langchain>=0.3.20
Requires-Dist: langchain-community>=0.3.19
Requires-Dist: langchain-openai>=0.3.8
Requires-Dist: python-dotenv>=1.0.1
Requires-Dist: PyPDF2>=3.0.0
Requires-Dist: pandas>=2.0.0
Requires-Dist: openpyxl>=3.1.0
Requires-Dist: click>=8.1.8

# AzWrap

A Python package that provides a streamlined wrapper for Azure resource management, making it easier to work with Azure services including:

- Azure Storage
- Azure AI Search
- Azure OpenAI

## Installation

```bash
pip install azwrap
```

## Configuration

AzWrap requires Azure credentials to be set either as environment variables or in a `.env` file:

```
AZURE_TENANT_ID=your-tenant-id
AZURE_CLIENT_ID=your-client-id
AZURE_CLIENT_SECRET=your-client-secret
AZURE_SUBSCRIPTION_ID=your-subscription-id
```

## CLI Usage

Once installed, you can use the CLI to manage Azure resources. The CLI is structured around resource types and operations.

### General Options

```bash
# Get help on CLI usage
azwrap --help

# Change output format (text, json, table)
azwrap --output json <command>

# Enable verbose output
azwrap --verbose <command>
```

### Subscription Management

```bash
# List all available subscriptions
azwrap subscription list

# Get details of a specific subscription
azwrap subscription get --subscription-id your-subscription-id
```

### Resource Group Management

```bash
# List resource groups in a subscription
azwrap resource-group list

# Create a new resource group
azwrap resource-group create --name my-resource-group --location eastus

# Get details of a specific resource group
azwrap resource-group get --name my-resource-group
```

### Storage Management

```bash
# List storage accounts
azwrap storage list

# Create a storage account
azwrap storage create --name mystorageacct --resource-group my-resource-group --location eastus

# List containers in a storage account
azwrap storage containers --name mystorageacct --resource-group my-resource-group

# List blobs in a container
azwrap storage blobs --account mystorageacct --resource-group my-resource-group --container mycontainer

# View folder structure in a container
azwrap storage folder-structure --account mystorageacct --resource-group my-resource-group --container mycontainer
```

### Azure AI Search

```bash
# List search services
azwrap search list

# Create a search service
azwrap search create --name mysearchservice --resource-group my-resource-group --location eastus --sku basic

# List indexes in a search service
azwrap index list --search-service mysearchservice --resource-group my-resource-group

# Create an index (with JSON fields definition)
azwrap index create --name myindex --search-service mysearchservice --resource-group my-resource-group --fields '[{"name":"id","type":"SimpleField","key":true,"type_name":"Edm.String"},{"name":"content","type":"SearchableField","type_name":"Edm.String"}]'

# Copy an index
azwrap index copy --source sourceindex --target targetindex --search-service mysearchservice --resource-group my-resource-group
```

### Data Sources and Indexers

```bash
# List data sources
azwrap datasource list --search-service mysearchservice --resource-group my-resource-group

# Create a data source connection
azwrap datasource create --name mydatasource --type azureblob --connection-string "DefaultEndpointsProtocol=https;AccountName=myaccount;AccountKey=key;EndpointSuffix=core.windows.net" --container mycontainer --search-service mysearchservice --resource-group my-resource-group

# Create an indexer
azwrap indexer create --name myindexer --data-source mydatasource --target-index myindex --search-service mysearchservice --resource-group my-resource-group

# Run an indexer
azwrap indexer run --name myindexer --search-service mysearchservice --resource-group my-resource-group

# Check indexer status
azwrap indexer status --name myindexer --search-service mysearchservice --resource-group my-resource-group
```

### Skillsets

```bash
# List skillsets
azwrap skillset list --search-service mysearchservice --resource-group my-resource-group

# Create a skillset
azwrap skillset create --name myskillset --search-service mysearchservice --resource-group my-resource-group --skills '[{"@odata.type": "#Microsoft.Skills.Text.EntityRecognitionSkill", "name": "entity-recognition", "description": "Extracts entities", "context": "/document", "categories": ["Person", "Location", "Organization"], "defaultLanguageCode": "en", "inputs": [{"name": "text", "source": "/document/content"}], "outputs": [{"name": "persons", "targetName": "people"}, {"name": "locations", "targetName": "places"}, {"name": "organizations", "targetName": "organizations"}]}]'
```

### Azure OpenAI Service

```bash
# List OpenAI services
azwrap ai list

# Get details of an OpenAI service
azwrap ai get --name myopenai --resource-group my-resource-group

# List available models
azwrap ai models --name myopenai --resource-group my-resource-group

# List deployments
azwrap ai deployments --name myopenai --resource-group my-resource-group

# Create a deployment
azwrap ai deploy --name gpt35turbo --model gpt-35-turbo --service myopenai --resource-group my-resource-group --capacity 1

# Generate embeddings
azwrap ai embedding --text "This is a sample text" --service myopenai --resource-group my-resource-group --model text-embedding-3-small --api-version 2023-12-01-preview

# Generate chat completion
azwrap ai chat --message "Tell me about Azure" --service myopenai --resource-group my-resource-group --model gpt35turbo --api-version 2023-12-01-preview --system "You are a helpful assistant"
```

## Python API Usage

### Identity Management

```python
from azwrap import Identity

# Create an identity with your Azure credentials
identity = Identity(tenant_id, client_id, client_secret)

# Get a list of subscriptions
subscriptions = identity.get_subscriptions()

# Get a specific subscription
subscription = identity.get_subscription(subscription_id)
```

### Resource Management

```python
from azwrap import Subscription, ResourceGroup

# Work with resource groups
resource_group = subscription.get_resource_group(group_name)

# Create a new resource group
new_group = subscription.create_resource_group(group_name, location)
```

### Storage Management

```python
from azwrap import StorageAccount, Container

# Get a storage account
storage_account = resource_group.get_storage_account(account_name)

# Create a new storage account
new_account = resource_group.create_storage_account(account_name, location)

# Work with blob containers
container = storage_account.get_container(container_name)
blobs = container.get_blobs()
```

### Azure AI Search

```python
from azwrap import SearchService, SearchIndex, get_std_vector_search
from azure.search.documents.indexes.models import (
    SearchField, SearchFieldDataType, SimpleField, SearchableField
)

# Get a search service
search_service = subscription.get_search_service(service_name)

# Create a new search service
new_service = resource_group.create_search_service(name, location)

# Define fields for an index
fields = [
    SimpleField(name="id", type=SearchFieldDataType.String, key=True),
    SearchableField(name="content", type=SearchFieldDataType.String, analyzer_name="en.microsoft")
]

# Create a search index
index = search_service.create_or_update_index("my-index", fields)

# Add vector search capability
vector_search = get_std_vector_search()
```

### Azure OpenAI

```python
from azwrap import AIService, OpenAIClient

# Get an OpenAI service
ai_service = resource_group.get_ai_service(service_name)

# Get OpenAI client with Azure credentials
openai_client = ai_service.get_OpenAIClient(api_version="2023-05-15")

# Generate embeddings
embeddings = openai_client.generate_embeddings("Your text here", model="deployment-name")

# Generate chat completions
response = openai_client.generate_chat_completion(
    messages=[
        {"role": "system", "content": "You are a helpful assistant."},
        {"role": "user", "content": "Tell me about Azure."}
    ],
    model="deployment-name",
    temperature=0.7,
    max_tokens=800
)
```

## Development

To set up the development environment:

```bash
# Clone the repository
git clone https://github.com/yourusername/azwrap.git
cd azwrap

# Create a virtual environment
python -m venv .venv
source .venv/bin/activate  # On Windows: .venv\Scripts\activate

# Install dependencies for development
uv sync

# Build the package
python -m build

# Install in development mode
pip install -e .
```

## License

This project is licensed under the MIT License - see the LICENSE file for details.<|MERGE_RESOLUTION|>--- conflicted
+++ resolved
@@ -1,10 +1,6 @@
 Metadata-Version: 2.4
 Name: azwrap
-<<<<<<< HEAD
-Version: 0.1.3.0
-=======
 Version: 0.1.3
->>>>>>> 4a60934b
 Summary: Azure deployment wrapper
 Author-email: Your Name <your.email@example.com>
 License-Expression: MIT
